--- conflicted
+++ resolved
@@ -9,11 +9,7 @@
 from egon_validation.runner.aggregate import collect, build_coverage, write_outputs
 from egon_validation.report.generate import generate
 from egon_validation.ssh_tunnel import create_tunnel_from_env
-<<<<<<< HEAD
 from egon_validation.logging_config import setup_logging, get_logger
-=======
-from egon_validation.logging_config import setup_logging
->>>>>>> 009b51a5
 import egon_validation.rules.formal  # noqa: F401
 import egon_validation.rules.custom  # noqa: F401
 
@@ -32,7 +28,6 @@
 
 
 def _run_task(args):
-<<<<<<< HEAD
     try:
         db_url = args.db_url or get_env(ENV_DB_URL) or build_db_url()
         if not db_url:
@@ -41,7 +36,7 @@
             })
             raise SystemExit("Missing DB URL (use --db-url, set EGON_DB_URL, or configure .env file)")
 
-        ctx = RunContext(run_id=args.run_id, scenario=None, out_dir=args.out, extra={})
+        ctx = RunContext(run_id=args.run_id, out_dir=args.out, extra={})
         logger.info("Starting validation task", extra={
             "task": args.task,
             "run_id": args.run_id,
@@ -62,22 +57,6 @@
                 finally:
                     engine.dispose()
         else:
-=======
-    db_url = args.db_url or get_env(ENV_DB_URL) or build_db_url()
-    if not db_url:
-        raise SystemExit(
-            "Missing DB URL (use --db-url, set EGON_DB_URL, or configure .env file)"
-        )
-
-    ctx = RunContext(run_id=args.run_id, out_dir=args.out)
-
-    # Use SSH tunnel if configured and --with-tunnel flag is set
-    if args.with_tunnel and all(
-        [get_env("SSH_HOST"), get_env("SSH_USER"), get_env("SSH_KEY_FILE")]
-    ):
-        print("Starting SSH tunnel...")
-        with create_tunnel_from_env():
->>>>>>> 009b51a5
             engine = make_engine(db_url, echo=args.echo_sql)
             try:
                 run_for_task(engine, ctx, args.task)
@@ -86,7 +65,6 @@
                 _save_table_count(ctx, total_tables)
             finally:
                 engine.dispose()
-<<<<<<< HEAD
 
         output_path = os.path.join(ctx.out_dir, ctx.run_id, 'tasks', args.task)
         logger.info("Task completed successfully", extra={
@@ -94,6 +72,7 @@
             "output_path": output_path,
             "run_id": args.run_id
         })
+
 
     except KeyboardInterrupt:
         logger.warning("Task interrupted by user", extra={"task": args.task, "run_id": args.run_id})
@@ -106,23 +85,6 @@
             "error_type": type(e).__name__
         })
         raise SystemExit(f"Task failed: {e}")
-=======
-    else:
-        engine = make_engine(db_url, echo=args.echo_sql)
-        try:
-            run_for_task(engine, ctx, args.task)
-            # Capture table count while DB is accessible
-            total_tables = discover_total_tables()
-            _save_table_count(ctx, total_tables)
-        finally:
-            engine.dispose()
-
-    print(
-        f"Written task results for '{args.task}' -> "
-        f"{os.path.join(ctx.out_dir, ctx.run_id, 'tasks', args.task)}"
-    )
-
->>>>>>> 009b51a5
 
 def _final_report(args):
     try:
@@ -176,39 +138,18 @@
     p1.add_argument("--run-id", required=True, type=str)
     p1.add_argument("--task", required=True, type=str)
     p1.add_argument("--out", type=str, default=DEFAULT_OUT_DIR)
-<<<<<<< HEAD
     p1.add_argument("--with-tunnel", action="store_true", help="Use SSH tunnel (requires SSH config in .env)")
     p1.add_argument("--echo-sql", action="store_true", help="Echo SQLAlchemy SQL for debugging")
     p1.add_argument("--log-level", type=str, default="INFO", choices=["DEBUG", "INFO", "WARNING", "ERROR"], help="Set logging level")
     p1.add_argument("--log-format", type=str, default="pipeline", choices=["pipeline", "dev"], help="Set log format style")
-=======
-    p1.add_argument(
-        "--with-tunnel",
-        action="store_true",
-        help="Use SSH tunnel (requires SSH config in .env)",
-    )
-    p1.add_argument(
-        "--echo-sql", action="store_true", help="Echo SQLAlchemy SQL for debugging"
-    )
->>>>>>> 009b51a5
     p1.set_defaults(func=_run_task)
 
-    p2 = subs.add_parser(
-        "final-report", help="Aggregate results and write final report"
-    )
+    p2 = subs.add_parser("final-report", help="Aggregate results and write final report")
     p2.add_argument("--run-id", required=True, type=str)
     p2.add_argument("--out", type=str, default=DEFAULT_OUT_DIR)
-<<<<<<< HEAD
     p2.add_argument("--list-rules", action="store_true", help="Print registered rules before building report")
     p2.add_argument("--log-level", type=str, default="INFO", choices=["DEBUG", "INFO", "WARNING", "ERROR"], help="Set logging level")
     p2.add_argument("--log-format", type=str, default="pipeline", choices=["pipeline", "dev"], help="Set log format style")
-=======
-    p2.add_argument(
-        "--list-rules",
-        action="store_true",
-        help="Print registered rules before building report",
-    )
->>>>>>> 009b51a5
     p2.set_defaults(func=_final_report)
 
     args = p.parse_args()
