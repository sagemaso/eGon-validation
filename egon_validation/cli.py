--- conflicted
+++ resolved
@@ -27,7 +27,6 @@
 
 
 def _run_task(args):
-<<<<<<< HEAD
     try:
         db_url = args.db_url or get_env(ENV_DB_URL) or build_db_url()
         if not db_url:
@@ -35,7 +34,7 @@
                 "available_methods": ["--db-url", "EGON_DB_URL env var", ".env file"]
             })
             raise SystemExit("Missing DB URL (use --db-url, set EGON_DB_URL, or configure .env file)")
-        
+
         ctx = RunContext(run_id=args.run_id, scenario=None, out_dir=args.out, extra={})
         logger.info("Starting validation task", extra={
             "task": args.task,
@@ -43,7 +42,7 @@
             "output_dir": args.out,
             "with_tunnel": args.with_tunnel
         })
-        
+
         # Use SSH tunnel if configured and --with-tunnel flag is set
         if args.with_tunnel and all([get_env("SSH_HOST"), get_env("SSH_USER"), get_env("SSH_KEY_FILE")]):
             logger.info("Starting SSH tunnel for database connection")
@@ -57,18 +56,6 @@
                 finally:
                     engine.dispose()
         else:
-=======
-    db_url = args.db_url or get_env(ENV_DB_URL) or build_db_url()
-    if not db_url:
-        raise SystemExit("Missing DB URL (use --db-url, set EGON_DB_URL, or configure .env file)")
-    
-    ctx = RunContext(run_id=args.run_id, out_dir=args.out)
-    
-    # Use SSH tunnel if configured and --with-tunnel flag is set
-    if args.with_tunnel and all([get_env("SSH_HOST"), get_env("SSH_USER"), get_env("SSH_KEY_FILE")]):
-        print("Starting SSH tunnel...")
-        with create_tunnel_from_env():
->>>>>>> 823f31f3
             engine = make_engine(db_url, echo=args.echo_sql)
             try:
                 run_for_task(engine, ctx, args.task)
@@ -77,47 +64,46 @@
                 _save_table_count(ctx, total_tables)
             finally:
                 engine.dispose()
-        
+
         output_path = os.path.join(ctx.out_dir, ctx.run_id, 'tasks', args.task)
         logger.info("Task completed successfully", extra={
-            "task": args.task, 
-            "output_path": output_path, 
+            "task": args.task,
+            "output_path": output_path,
             "run_id": args.run_id
         })
-        
+
     except KeyboardInterrupt:
         logger.warning("Task interrupted by user", extra={"task": args.task, "run_id": args.run_id})
         raise SystemExit(1)
     except Exception as e:
         logger.error("Task execution failed", extra={
             "task": args.task,
-            "run_id": args.run_id, 
+            "run_id": args.run_id,
             "error": str(e),
             "error_type": type(e).__name__
         })
         raise SystemExit(f"Task failed: {e}")
 
 def _final_report(args):
-<<<<<<< HEAD
     try:
         ctx = RunContext(run_id=args.run_id, scenario=None, out_dir=args.out, extra={})
         logger.info("Starting final report generation", extra={
             "run_id": args.run_id,
             "output_dir": args.out
         })
-        
+
         collected = collect(ctx)
         coverage = build_coverage(ctx, collected)
         out_dir = write_outputs(ctx, collected, coverage)
         generate(ctx)
-        
+
         report_path = os.path.join(out_dir, 'report.html')
         logger.info("Final report generated successfully", extra={
-            "report_path": report_path, 
+            "report_path": report_path,
             "run_id": args.run_id,
             "total_results": len(collected.get("items", []))
         })
-        
+
     except FileNotFoundError as e:
         logger.error("Required validation data not found", extra={
             "run_id": args.run_id,
@@ -132,14 +118,6 @@
             "error_type": type(e).__name__
         })
         raise SystemExit(f"Report generation failed: {e}")
-=======
-    ctx = RunContext(run_id=args.run_id, out_dir=args.out)
-    collected = collect(ctx)
-    coverage = build_coverage(ctx, collected)
-    out_dir = write_outputs(ctx, collected, coverage)
-    generate(ctx)
-    print(f"Final report at: {os.path.join(out_dir, 'report.html')}")
->>>>>>> 823f31f3
 
 def main():
     p = argparse.ArgumentParser(prog="egon-validation", description="eGon validation (dev CLI)")
@@ -165,12 +143,12 @@
     p2.set_defaults(func=_final_report)
 
     args = p.parse_args()
-    
+
     # Initialize logging with CLI arguments or environment variables
     log_level = getattr(args, 'log_level', None) or os.getenv("EGON_LOG_LEVEL", "INFO")
     log_format = getattr(args, 'log_format', None) or os.getenv("EGON_LOG_FORMAT", "pipeline")
     setup_logging(level=log_level, format_style=log_format)
-    
+
     args.func(args)
 
 if __name__ == "__main__":
